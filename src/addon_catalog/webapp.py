--- conflicted
+++ resolved
@@ -9,11 +9,7 @@
 from http import HTTPStatus
 from http.server import BaseHTTPRequestHandler, ThreadingHTTPServer
 from pathlib import Path
-<<<<<<< HEAD
 from typing import Iterable, Optional, Sequence
-=======
-from typing import Mapping, Optional
->>>>>>> ef3a7ed1
 
 from .analysis import CatalogSummary, LatestAddonEntry, summarize_addons
 from .fetch import fetch_catalog
@@ -29,15 +25,9 @@
 class PageModel:
     summary: CatalogSummary
     current_url: str
-<<<<<<< HEAD
     selected_platforms: Sequence[str] = ()
     selected_os_types: Sequence[str] = ()
     selected_architectures: Sequence[str] = ()
-=======
-    selected_platform: str = ""
-    selected_os: str = ""
-    selected_architecture: str = ""
->>>>>>> ef3a7ed1
     error: Optional[str] = None
 
 
@@ -54,7 +44,6 @@
     return "".join(f"<span class=\"chip\">{html.escape(item)}</span>" for item in items)
 
 
-<<<<<<< HEAD
 def _render_versions(latest_details: Sequence[Addon]) -> str:
     if not latest_details:
         return '<div class="empty-state">当前数据源未提供任何版本信息。</div>'
@@ -79,27 +68,6 @@
                 f"<td>{html.escape(available)}</td>"
                 "</tr>"
             )
-=======
-def _render_versions(latest_addons: list[LatestAddonEntry]) -> str:
-    if not latest_addons:
-        return '<div class="empty-state">当前数据源未提供任何版本信息。</div>'
-
-    rows = []
-    for entry in latest_addons:
-        platforms = "<br />".join(html.escape(platform) for platform in entry.platforms)
-        os_types = "<br />".join(html.escape(os_type) for os_type in entry.os_types)
-        architecture = html.escape(entry.architecture or "未指定")
-        available = entry.available_date.isoformat() if entry.available_date else "未知"
-        rows.append(
-            "<tr>"
-            f"<td>{html.escape(entry.description)}</td>"
-            f"<td>{html.escape(entry.version)}</td>"
-            f"<td>{platforms}</td>"
-            f"<td>{os_types}</td>"
-            f"<td>{architecture}</td>"
-            f"<td>{available}</td>"
-            "</tr>"
->>>>>>> ef3a7ed1
         )
     table = "".join(rows)
     return (
@@ -107,12 +75,8 @@
         "<th scope=\"col\">描述</th>"
         "<th scope=\"col\">最新版本</th>"
         "<th scope=\"col\">平台</th>"
-<<<<<<< HEAD
         "<th scope=\"col\">操作系统类型</th>"
         "<th scope=\"col\">操作系统版本</th>"
-=======
-        "<th scope=\"col\">操作系统</th>"
->>>>>>> ef3a7ed1
         "<th scope=\"col\">架构</th>"
         "<th scope=\"col\">发布日期</th>"
         "</tr></thead><tbody>{}</tbody></table>".format(table)
@@ -200,20 +164,10 @@
 def render_page(model: PageModel) -> str:
     template = TEMPLATE_PATH.read_text(encoding="utf-8")
     summary = model.summary
-<<<<<<< HEAD
     filtered_details = [
         addon for addon in summary.latest_version_details if _matches_filters(addon, model)
     ]
 
-=======
-    filtered_addons = _filter_addons(
-        summary.latest_addons,
-        model.selected_platform,
-        model.selected_os,
-        model.selected_architecture,
-    )
-    query_for_clear = urllib.parse.urlencode({"url": model.current_url})
->>>>>>> ef3a7ed1
     replacements = {
         "{{CURRENT_URL}}": html.escape(model.current_url),
         "{{ERROR_SECTION}}": _render_error(model.error),
@@ -222,7 +176,6 @@
         "{{PLATFORM_CHIPS}}": _render_chips(summary.unique_platforms),
         "{{OS_COUNT}}": str(len(summary.unique_os_types)),
         "{{OS_CHIPS}}": _render_chips(summary.unique_os_types),
-<<<<<<< HEAD
         "{{PLATFORM_FILTER_OPTIONS}}": _render_filter_options(
             summary.unique_platforms, model.selected_platforms
         ),
@@ -246,32 +199,6 @@
         "{{MONTHLY_CHART_JSON}}": _build_chart_payload(
             summary.monthly_release_counts.keys(), summary.monthly_release_counts.values()
         ),
-=======
-        "{{ARCH_COUNT}}": str(len(summary.unique_architectures)),
-        "{{ARCH_CHIPS}}": _render_chips(summary.unique_architectures),
-        "{{PLATFORM_OPTIONS}}": _render_select_options(
-            list(summary.platform_counts.keys()),
-            model.selected_platform,
-            "全部平台",
-        ),
-        "{{OS_OPTIONS}}": _render_select_options(
-            list(summary.os_type_counts.keys()),
-            model.selected_os,
-            "全部操作系统",
-        ),
-        "{{ARCH_OPTIONS}}": _render_select_options(
-            list(summary.architecture_counts.keys()),
-            model.selected_architecture,
-            "全部架构",
-        ),
-        "{{FILTERED_COUNT}}": str(len(filtered_addons)),
-        "{{VERSION_TABLE}}": _render_versions(filtered_addons),
-        "{{CLEAR_FILTER_URL}}": f"/?{query_for_clear}",
-        "{{PLATFORM_CHART_DATA}}": _build_chart_payload(summary.platform_counts),
-        "{{OS_CHART_DATA}}": _build_chart_payload(summary.os_type_counts),
-        "{{ARCH_CHART_DATA}}": _build_chart_payload(summary.architecture_counts),
-        "{{RELEASE_CHART_DATA}}": _build_chart_payload(summary.release_year_counts),
->>>>>>> ef3a7ed1
     }
     for placeholder, value in replacements.items():
         template = template.replace(placeholder, value)
@@ -286,15 +213,9 @@
         params = urllib.parse.parse_qs(parsed.query)
         raw_url = params.get("url", [DEFAULT_URL])[0]
         current_url = raw_url.strip() or DEFAULT_URL
-<<<<<<< HEAD
         selected_platforms = tuple(filter(None, params.get("platform", [])))
         selected_os_types = tuple(filter(None, params.get("os_type", [])))
         selected_architectures = tuple(filter(None, params.get("architecture", [])))
-=======
-        selected_platform = params.get("platform", [""])[0].strip()
-        selected_os = params.get("os", [""])[0].strip()
-        selected_architecture = params.get("arch", [""])[0].strip()
->>>>>>> ef3a7ed1
 
         try:
             summary = _load_summary(current_url)
@@ -306,15 +227,9 @@
         model = PageModel(
             summary=summary,
             current_url=current_url,
-<<<<<<< HEAD
             selected_platforms=selected_platforms,
             selected_os_types=selected_os_types,
             selected_architectures=selected_architectures,
-=======
-            selected_platform=selected_platform,
-            selected_os=selected_os,
-            selected_architecture=selected_architecture,
->>>>>>> ef3a7ed1
             error=error,
         )
         CatalogRequestHandler.model_cache = model
