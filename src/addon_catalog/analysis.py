--- conflicted
+++ resolved
@@ -17,19 +17,11 @@
     unique_os_types: List[str]
     unique_architectures: List[str]
     latest_versions: Mapping[str, str]
-<<<<<<< HEAD
     latest_version_details: List[Addon]
     platform_counts: Mapping[str, int]
     os_type_counts: Mapping[str, int]
     architecture_counts: Mapping[str, int]
     monthly_release_counts: Mapping[str, int]
-=======
-    latest_addons: List["LatestAddonEntry"]
-    platform_counts: Mapping[str, int]
-    os_type_counts: Mapping[str, int]
-    architecture_counts: Mapping[str, int]
-    release_year_counts: Mapping[str, int]
->>>>>>> ef3a7ed1
 
     def to_dict(self) -> Dict[str, object]:
         return {
@@ -38,7 +30,6 @@
             "unique_os_types": list(self.unique_os_types),
             "unique_architectures": list(self.unique_architectures),
             "latest_versions": dict(self.latest_versions),
-<<<<<<< HEAD
             "latest_version_details": [
                 {
                     "id": addon.id,
@@ -71,39 +62,6 @@
 ) -> tuple[Optional[date], str, Addon]:
     current_date, current_version, _ = current
     candidate_date, candidate_version, _ = candidate
-=======
-            "latest_addons": [entry.to_dict() for entry in self.latest_addons],
-            "platform_counts": dict(self.platform_counts),
-            "os_type_counts": dict(self.os_type_counts),
-            "architecture_counts": dict(self.architecture_counts),
-            "release_year_counts": dict(self.release_year_counts),
-        }
-
-
-@dataclass(frozen=True)
-class LatestAddonEntry:
-    description: str
-    version: str
-    available_date: Optional[date]
-    platforms: List[str]
-    os_types: List[str]
-    architecture: Optional[str]
-
-    def to_dict(self) -> Dict[str, object]:
-        return {
-            "description": self.description,
-            "version": self.version,
-            "available_date": self.available_date.isoformat() if self.available_date else None,
-            "platforms": list(self.platforms),
-            "os_types": list(self.os_types),
-            "architecture": self.architecture,
-        }
-
-
-def _select_latest(current: Addon, candidate: Addon) -> Addon:
-    current_date, current_version = current.available_date, current.version
-    candidate_date, candidate_version = candidate.available_date, candidate.version
->>>>>>> ef3a7ed1
     if candidate_date and (current_date is None or candidate_date > current_date):
         return candidate
     if candidate_date == current_date and candidate_version > current_version:
@@ -116,7 +74,6 @@
     platforms: set[str] = set()
     os_types: set[str] = set()
     architectures: set[str] = set()
-<<<<<<< HEAD
     platform_counts: Dict[str, int] = {}
     os_type_counts: Dict[str, int] = {}
     architecture_counts: Dict[str, int] = {}
@@ -144,31 +101,6 @@
 
         key = addon.description or addon.id
         candidate = (addon.available_date, addon.version, addon)
-=======
-    latest_by_description: Dict[str, Addon] = {}
-    platform_counter: Counter[str] = Counter()
-    os_counter: Counter[str] = Counter()
-    architecture_counter: Counter[str] = Counter()
-    release_counter: Counter[str] = Counter()
-
-    for addon in addon_list:
-        if addon.platforms:
-            platforms.update(addon.platforms)
-        else:
-            platforms.add("未指定")
-
-        if addon.os_types:
-            os_types.update(addon.os_types)
-        else:
-            os_types.add("未指定")
-        architecture_value = addon.architecture or "未指定"
-        if addon.architecture:
-            architectures.add(addon.architecture)
-        else:
-            architectures.add("未指定")
-
-        key = addon.description or addon.id
->>>>>>> ef3a7ed1
         if key in latest_by_description:
             latest_by_description[key] = _select_latest(latest_by_description[key], addon)
         else:
@@ -191,7 +123,6 @@
         else:
             release_counter.update(["未知"])
 
-<<<<<<< HEAD
     latest_details_sorted = [
         (desc, available_date, version, addon)
         for desc, (available_date, version, addon) in sorted(
@@ -200,15 +131,6 @@
     ]
     latest_versions = {desc: version for desc, _, version, _ in latest_details_sorted}
     latest_version_details = [addon for _, _, _, addon in latest_details_sorted]
-=======
-    latest_versions = {
-        desc: version
-        for desc, version in sorted(
-            ((key, addon.version) for key, addon in latest_by_description.items()),
-            key=lambda item: item[0],
-        )
-    }
->>>>>>> ef3a7ed1
 
     latest_addons = [
         LatestAddonEntry(
@@ -235,7 +157,6 @@
         unique_os_types=sorted(os_types),
         unique_architectures=sorted(architectures),
         latest_versions=latest_versions,
-<<<<<<< HEAD
         latest_version_details=latest_version_details,
         platform_counts=dict(sorted(platform_counts.items(), key=lambda item: (-item[1], item[0]))),
         os_type_counts=dict(sorted(os_type_counts.items(), key=lambda item: (-item[1], item[0]))),
@@ -243,13 +164,6 @@
             sorted(architecture_counts.items(), key=lambda item: (-item[1], item[0]))
         ),
         monthly_release_counts=dict(sorted(monthly_counts.items())),
-=======
-        latest_addons=latest_addons,
-        platform_counts=sorted_platform_counts,
-        os_type_counts=sorted_os_counts,
-        architecture_counts=sorted_architecture_counts,
-        release_year_counts=sorted_release_counts,
->>>>>>> ef3a7ed1
     )
 
 
