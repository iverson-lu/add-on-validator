<!DOCTYPE html>
<html lang="zh-Hans">
  <head>
    <meta charset="utf-8" />
    <meta name="viewport" content="width=device-width, initial-scale=1" />
    <title>HP Add-on Catalog 分析仪表板</title>
    <link rel="preconnect" href="https://fonts.googleapis.com" />
    <link rel="preconnect" href="https://fonts.gstatic.com" crossorigin />
    <link
      href="https://fonts.googleapis.com/css2?family=Inter:wght@400;500;600;700&display=swap"
      rel="stylesheet"
    />
    <style>
      :root {
        color-scheme: light dark;
        font-family: "Inter", system-ui, -apple-system, BlinkMacSystemFont,
          "Segoe UI", sans-serif;
      }

      * {
        box-sizing: border-box;
      }

      body {
        margin: 0;
        min-height: 100vh;
        display: flex;
        align-items: center;
        justify-content: center;
        padding: 32px 16px;
        background: radial-gradient(circle at top left, #5b8def, transparent 55%),
          radial-gradient(circle at bottom right, #7dd3fc, transparent 45%),
          linear-gradient(135deg, #101828, #0f172a 55%, #0b1220);
        color: #0f172a;
      }

      .app-shell {
        width: min(1100px, 100%);
        background: rgba(255, 255, 255, 0.88);
        backdrop-filter: blur(18px);
        border-radius: 28px;
        padding: 40px;
        box-shadow: 0 30px 80px rgba(15, 23, 42, 0.25);
        border: 1px solid rgba(255, 255, 255, 0.4);
        color: #0f172a;
      }

      header {
        display: flex;
        flex-direction: column;
        gap: 16px;
        margin-bottom: 32px;
      }

      header h1 {
        font-size: clamp(1.8rem, 1.5rem + 1vw, 2.6rem);
        margin: 0;
        font-weight: 700;
        color: #0f172a;
      }

      header p {
        margin: 0;
        color: rgba(15, 23, 42, 0.72);
        max-width: 640px;
        line-height: 1.6;
      }

      form {
        display: flex;
        flex-wrap: wrap;
        gap: 12px;
        margin-top: 8px;
      }

      .input-group {
        flex: 1 1 320px;
        display: flex;
        background: rgba(255, 255, 255, 0.72);
        border: 1px solid rgba(15, 23, 42, 0.08);
        border-radius: 16px;
        padding: 4px 4px 4px 16px;
        align-items: center;
        box-shadow: inset 0 1px 0 rgba(255, 255, 255, 0.8);
      }

      .input-group label {
        font-size: 0.85rem;
        font-weight: 600;
        color: rgba(15, 23, 42, 0.65);
        margin-right: 12px;
      }

      .input-group input {
        flex: 1;
        border: none;
        background: transparent;
        font-size: 0.95rem;
        padding: 10px 0;
        outline: none;
        color: #0f172a;
      }

      .select-group {
        flex: 1 1 220px;
        display: flex;
        flex-direction: column;
        background: rgba(255, 255, 255, 0.72);
        border: 1px solid rgba(15, 23, 42, 0.08);
        border-radius: 16px;
        padding: 12px 16px;
        box-shadow: inset 0 1px 0 rgba(255, 255, 255, 0.8);
      }

      .select-group label {
        font-size: 0.82rem;
        font-weight: 600;
        color: rgba(15, 23, 42, 0.65);
        margin-bottom: 8px;
      }

      .select-group select {
        border: none;
        border-radius: 12px;
        padding: 10px;
        background: rgba(15, 23, 42, 0.04);
        font-size: 0.9rem;
        color: #0f172a;
        min-height: 140px;
        outline: none;
      }

      .select-group small {
        margin-top: 10px;
        font-size: 0.75rem;
        color: rgba(15, 23, 42, 0.55);
      }

      button[type="submit"] {
        border: none;
        background: linear-gradient(135deg, #2563eb, #7c3aed);
        color: white;
        font-weight: 600;
        font-size: 0.95rem;
        padding: 14px 24px;
        border-radius: 16px;
        cursor: pointer;
        box-shadow: 0 16px 30px rgba(59, 130, 246, 0.35);
        transition: transform 0.15s ease, box-shadow 0.15s ease;
      }

      button[type="submit"]:hover {
        transform: translateY(-1px);
        box-shadow: 0 20px 32px rgba(59, 130, 246, 0.45);
      }

      .filter-form {
        margin-top: 0;
        padding: 16px;
        background: rgba(37, 99, 235, 0.08);
        border-radius: 18px;
        border: 1px solid rgba(37, 99, 235, 0.15);
      }

      .select-group {
        flex: 1 1 200px;
        display: flex;
        flex-direction: column;
        gap: 6px;
      }

      .select-group label {
        font-size: 0.8rem;
        font-weight: 600;
        color: rgba(15, 23, 42, 0.65);
      }

      .select-group select {
        border: 1px solid rgba(15, 23, 42, 0.12);
        border-radius: 12px;
        padding: 10px 14px;
        font-size: 0.95rem;
        background: rgba(255, 255, 255, 0.85);
        color: #0f172a;
      }

      .filter-actions {
        display: flex;
        align-items: center;
        gap: 12px;
      }

      .secondary-button {
        border: none;
        background: rgba(37, 99, 235, 0.16);
        color: #1d4ed8;
        font-weight: 600;
        font-size: 0.9rem;
        padding: 12px 20px;
        border-radius: 14px;
        cursor: pointer;
        transition: background 0.15s ease;
      }

      .secondary-button:hover {
        background: rgba(37, 99, 235, 0.26);
      }

      .reset-link {
        font-size: 0.85rem;
        font-weight: 600;
        color: #1d4ed8;
        text-decoration: none;
      }

      .panel-header {
        display: flex;
        flex-wrap: wrap;
        justify-content: space-between;
        gap: 12px;
        align-items: center;
      }

      .panel-header h3 {
        margin: 0;
      }

      .result-count {
        font-size: 0.9rem;
        color: rgba(15, 23, 42, 0.65);
        font-weight: 600;
      }

      .charts-grid {
        display: grid;
        gap: 20px;
        grid-template-columns: repeat(auto-fit, minmax(240px, 1fr));
      }

      .chart-card {
        background: rgba(255, 255, 255, 0.86);
        border-radius: 18px;
        padding: 20px;
        border: 1px solid rgba(15, 23, 42, 0.08);
        box-shadow: inset 0 1px 0 rgba(255, 255, 255, 0.6);
        display: flex;
        flex-direction: column;
        gap: 10px;
      }

      .chart-card h4 {
        margin: 0;
        font-size: 0.95rem;
        font-weight: 600;
        color: rgba(15, 23, 42, 0.75);
      }

      .chart-card canvas {
        width: 100%;
        height: 220px;
      }

      .metrics-grid {
        display: grid;
        gap: 20px;
        grid-template-columns: repeat(auto-fit, minmax(220px, 1fr));
        margin-bottom: 32px;
      }

      .metric-card {
        background: rgba(255, 255, 255, 0.88);
        border-radius: 20px;
        padding: 24px;
        border: 1px solid rgba(15, 23, 42, 0.08);
        box-shadow: 0 12px 30px rgba(15, 23, 42, 0.12);
        display: flex;
        flex-direction: column;
        gap: 6px;
      }

      .metric-card h2 {
        margin: 0;
        font-size: 0.9rem;
        font-weight: 600;
        color: rgba(15, 23, 42, 0.6);
      }

      .metric-card p {
        margin: 0;
        font-size: clamp(1.6rem, 1.2rem + 1vw, 2.2rem);
        font-weight: 700;
        color: #0f172a;
      }

      .chip-row {
        display: flex;
        flex-wrap: wrap;
        gap: 8px;
        margin-top: 10px;
      }

      .chip {
        padding: 6px 12px;
        border-radius: 999px;
        background: rgba(37, 99, 235, 0.12);
        color: #1e3a8a;
        font-weight: 500;
        font-size: 0.85rem;
      }

      .panel {
        background: rgba(255, 255, 255, 0.92);
        border-radius: 22px;
        padding: 28px;
        border: 1px solid rgba(15, 23, 42, 0.06);
        box-shadow: 0 16px 40px rgba(15, 23, 42, 0.18);
      }

      .panel h3 {
        margin-top: 0;
        margin-bottom: 20px;
        font-size: 1.1rem;
        font-weight: 600;
        color: #0f172a;
      }

      .panel-subtitle {
        margin-top: -4px;
        margin-bottom: 20px;
        font-size: 0.9rem;
        color: rgba(15, 23, 42, 0.6);
      }

      .panel-subtitle strong {
        color: #0f172a;
      }

      .charts-grid {
        display: grid;
        gap: 20px;
        grid-template-columns: repeat(auto-fit, minmax(220px, 1fr));
      }

      .chart-card {
        background: rgba(255, 255, 255, 0.88);
        border-radius: 20px;
        padding: 18px 20px 24px;
        border: 1px solid rgba(15, 23, 42, 0.08);
        box-shadow: 0 12px 30px rgba(15, 23, 42, 0.12);
        display: flex;
        flex-direction: column;
        gap: 12px;
      }

      .chart-card figcaption {
        font-weight: 600;
        font-size: 0.92rem;
        color: rgba(15, 23, 42, 0.75);
      }

      .chart-card canvas {
        width: 100%;
        max-height: 220px;
      }

      table {
        width: 100%;
        border-collapse: collapse;
      }

      thead th {
        text-align: left;
        font-size: 0.85rem;
        text-transform: uppercase;
        letter-spacing: 0.08em;
        color: rgba(15, 23, 42, 0.55);
        padding-bottom: 12px;
      }

      tbody tr {
        border-top: 1px solid rgba(15, 23, 42, 0.08);
      }

      tbody tr:first-child {
        border-top: none;
      }

      tbody td {
        padding: 14px 0;
        font-size: 0.95rem;
        color: rgba(15, 23, 42, 0.8);
      }

      .empty-state {
        padding: 24px;
        text-align: center;
        color: rgba(15, 23, 42, 0.6);
        font-size: 0.95rem;
        background: rgba(37, 99, 235, 0.06);
        border-radius: 16px;
      }

      .error-banner {
        background: rgba(220, 38, 38, 0.12);
        border: 1px solid rgba(248, 113, 113, 0.6);
        color: #991b1b;
        padding: 14px 18px;
        border-radius: 16px;
        margin-bottom: 20px;
        font-weight: 500;
      }

      @media (max-width: 640px) {
        .app-shell {
          padding: 28px 20px;
        }

        header {
          align-items: flex-start;
        }
      }
    </style>
  </head>
  <body>
    <main class="app-shell">
      <header>
        <h1>HP Add-on Catalog 分析仪表板</h1>
        <p>
          直接从 HP 的官方 XML 目录获取数据，并以可视化方式了解平台、操作系统以及每个组件的最新版本情况。
        </p>
        <form method="get" action="/">
          <div class="input-group">
            <label for="url">目录 URL</label>
            <input
              id="url"
              type="url"
              name="url"
              value="{{CURRENT_URL}}"
              placeholder="https://..."
              required
            />
          </div>
          <div class="select-group">
            <label for="platform">筛选平台</label>
            <select id="platform" name="platform" multiple>
              {{PLATFORM_FILTER_OPTIONS}}
            </select>
            <small>按住 Ctrl / ⌘ 可多选</small>
          </div>
          <div class="select-group">
            <label for="os_type">筛选操作系统类型</label>
            <select id="os_type" name="os_type" multiple>
              {{OS_FILTER_OPTIONS}}
            </select>
            <small>支持多选，留空表示全部</small>
          </div>
          <div class="select-group">
            <label for="architecture">筛选架构</label>
            <select id="architecture" name="architecture" multiple>
              {{ARCH_FILTER_OPTIONS}}
            </select>
            <small>自动展示可用架构</small>
          </div>
          <button type="submit">刷新数据</button>
        </form>
      </header>

      {{ERROR_SECTION}}

      <section class="metrics-grid">
        <article class="metric-card">
          <h2>总计 Add-on 数量</h2>
          <p>{{TOTAL_ADDONS}}</p>
        </article>
        <article class="metric-card">
          <h2>支持平台</h2>
          <p>{{PLATFORM_COUNT}}</p>
          <div class="chip-row">
            {{PLATFORM_CHIPS}}
          </div>
        </article>
        <article class="metric-card">
          <h2>操作系统类型</h2>
          <p>{{OS_COUNT}}</p>
          <div class="chip-row">
            {{OS_CHIPS}}
          </div>
        </article>
        <article class="metric-card">
          <h2>系统架构类型</h2>
          <p>{{ARCH_COUNT}}</p>
          <div class="chip-row">
            {{ARCH_CHIPS}}
          </div>
        </article>
      </section>

      <section class="panel">
        <h3>统计概览</h3>
        <div class="charts-grid">
          <div class="chart-card">
            <h4>平台分布</h4>
            <canvas id="platformChart"></canvas>
          </div>
          <div class="chart-card">
            <h4>操作系统类型</h4>
            <canvas id="osChart"></canvas>
          </div>
          <div class="chart-card">
            <h4>架构占比</h4>
            <canvas id="archChart"></canvas>
          </div>
          <div class="chart-card">
            <h4>年度发布趋势</h4>
            <canvas id="releaseChart"></canvas>
          </div>
        </div>
      </section>

      <section class="panel">
<<<<<<< HEAD
        <h3>统计概览</h3>
        <div class="charts-grid">
          <figure class="chart-card">
            <figcaption>按平台分布</figcaption>
            <canvas id="platformChart" height="220"></canvas>
          </figure>
          <figure class="chart-card">
            <figcaption>按操作系统类型分布</figcaption>
            <canvas id="osChart" height="220"></canvas>
          </figure>
          <figure class="chart-card">
            <figcaption>按架构分布</figcaption>
            <canvas id="archChart" height="220"></canvas>
          </figure>
          <figure class="chart-card">
            <figcaption>每月可用版本数量趋势</figcaption>
            <canvas id="monthlyChart" height="220"></canvas>
          </figure>
        </div>
      </section>

      <section class="panel">
        <h3>最新版本列表</h3>
        <p class="panel-subtitle">符合筛选条件的条目：<strong>{{FILTERED_COUNT}}</strong></p>
        {{VERSION_TABLE}}
      </section>
    </main>
    <script src="https://cdn.jsdelivr.net/npm/chart.js@4.4.7/dist/chart.umd.min.js" integrity="sha256-Ug0V5UG2RgxN+fpuRYxnWyGd2ZkM+GqORdzdrIW6DC8=" crossorigin="anonymous"></script>
    <script>
      const chartConfigs = [
        {
          id: "platformChart",
          type: "bar",
          label: "Add-on 数量",
          data: {{PLATFORM_CHART_JSON}},
          options: {
            plugins: { legend: { display: false } },
            scales: { y: { beginAtZero: true } },
          },
        },
        {
          id: "osChart",
          type: "bar",
          label: "Add-on 数量",
          data: {{OS_CHART_JSON}},
          options: {
            plugins: { legend: { display: false } },
            scales: { y: { beginAtZero: true } },
          },
        },
        {
          id: "archChart",
          type: "doughnut",
          label: "Add-on 数量",
          data: {{ARCH_CHART_JSON}},
          options: {
            plugins: { legend: { position: "bottom" } },
          },
        },
        {
          id: "monthlyChart",
          type: "line",
          label: "当月新增",
          data: {{MONTHLY_CHART_JSON}},
          options: {
            plugins: { legend: { display: false } },
            scales: { y: { beginAtZero: true } },
          },
        },
      ];

      const palette = [
        "#2563eb",
        "#7c3aed",
        "#14b8a6",
        "#f97316",
        "#ec4899",
        "#22c55e",
        "#facc15",
        "#38bdf8",
      ];

      chartConfigs.forEach(({ id, type, label, data, options }) => {
        const canvas = document.getElementById(id);
        if (!canvas) return;

        if (!data || !data.labels || data.labels.length === 0) {
          canvas.replaceWith(Object.assign(document.createElement("div"), {
            className: "empty-state",
            textContent: "暂无可展示的数据",
          }));
          return;
        }

        const dataset = {
          label,
          data: data.values,
          backgroundColor: palette,
          borderColor: palette,
          tension: 0.35,
        };

        new Chart(canvas, {
          type,
          data: {
            labels: data.labels,
            datasets: type === "line" ? [{ ...dataset, fill: false }] : [dataset],
          },
          options,
        });
      });
=======
        <div class="panel-header">
          <h3>最新版本列表</h3>
          <span class="result-count">共 {{FILTERED_COUNT}} 个结果</span>
        </div>
        <form method="get" action="/" class="filter-form">
          <input type="hidden" name="url" value="{{CURRENT_URL}}" />
          <div class="select-group">
            <label for="platform">按平台筛选</label>
            <select id="platform" name="platform">
              {{PLATFORM_OPTIONS}}
            </select>
          </div>
          <div class="select-group">
            <label for="os">按操作系统筛选</label>
            <select id="os" name="os">
              {{OS_OPTIONS}}
            </select>
          </div>
          <div class="select-group">
            <label for="arch">按架构筛选</label>
            <select id="arch" name="arch">
              {{ARCH_OPTIONS}}
            </select>
          </div>
          <div class="filter-actions">
            <button type="submit" class="secondary-button">应用筛选</button>
            <a class="reset-link" href="{{CLEAR_FILTER_URL}}">清除筛选</a>
          </div>
        </form>
        {{VERSION_TABLE}}
      </section>
    </main>
    <script src="https://cdn.jsdelivr.net/npm/chart.js@4.4.2/dist/chart.umd.min.js"></script>
    <script type="application/json" id="platform-chart-data">
      {{PLATFORM_CHART_DATA}}
    </script>
    <script type="application/json" id="os-chart-data">
      {{OS_CHART_DATA}}
    </script>
    <script type="application/json" id="arch-chart-data">
      {{ARCH_CHART_DATA}}
    </script>
    <script type="application/json" id="release-chart-data">
      {{RELEASE_CHART_DATA}}
    </script>
    <script>
      const parseDataset = (id) => {
        const element = document.getElementById(id);
        if (!element) {
          return { labels: [], values: [] };
        }
        try {
          return JSON.parse(element.textContent || "{}");
        } catch (error) {
          console.warn("无法解析图表数据", error);
          return { labels: [], values: [] };
        }
      };

      if (typeof Chart === "undefined") {
        console.warn("Chart.js 未加载，无法渲染图表");
      } else {
        const palette = [
          "#2563eb",
          "#7c3aed",
          "#0ea5e9",
          "#f97316",
          "#14b8a6",
          "#f43f5e",
          "#8b5cf6",
          "#22c55e",
        ];

        const createBarChart = (ctx, data, horizontal = false) => {
          if (!ctx) {
            return;
          }
          const labels = data.labels || [];
          const values = data.values || [];
          new Chart(ctx, {
            type: "bar",
            data: {
              labels,
              datasets: [
                {
                  label: "数量",
                  data: values,
                  backgroundColor: labels.map(
                    (_, index) => palette[index % palette.length]
                  ),
                  borderRadius: 10,
                },
              ],
            },
            options: {
              indexAxis: horizontal ? "y" : "x",
              scales: {
                x: {
                  ticks: { color: "#475569" },
                  grid: { color: "rgba(148, 163, 184, 0.2)" },
                },
                y: {
                  ticks: { color: "#475569" },
                  grid: { color: "rgba(148, 163, 184, 0.2)" },
                },
              },
              plugins: {
                legend: { display: false },
              },
              responsive: true,
              maintainAspectRatio: false,
            },
          });
        };

        const createDoughnutChart = (ctx, data) => {
          if (!ctx) {
            return;
          }
          const labels = data.labels || [];
          const values = data.values || [];
          new Chart(ctx, {
            type: "doughnut",
            data: {
              labels,
              datasets: [
                {
                  data: values,
                  backgroundColor: labels.map(
                    (_, index) => palette[index % palette.length]
                  ),
                  borderWidth: 0,
                },
              ],
            },
            options: {
              plugins: {
                legend: {
                  position: "bottom",
                  labels: { color: "#475569" },
                },
              },
              responsive: true,
              maintainAspectRatio: false,
            },
          });
        };

        const createLineChart = (ctx, data) => {
          if (!ctx) {
            return;
          }
          const labels = data.labels || [];
          const values = data.values || [];
          new Chart(ctx, {
            type: "line",
            data: {
              labels,
              datasets: [
                {
                  label: "数量",
                  data: values,
                  fill: false,
                  borderColor: "#2563eb",
                  backgroundColor: "#2563eb",
                  tension: 0.3,
                },
              ],
            },
            options: {
              plugins: {
                legend: { display: false },
              },
              scales: {
                x: {
                  ticks: { color: "#475569" },
                  grid: { display: false },
                },
                y: {
                  ticks: { color: "#475569" },
                  grid: { color: "rgba(148, 163, 184, 0.2)" },
                },
              },
              responsive: true,
              maintainAspectRatio: false,
            },
          });
        };

        createBarChart(
          document.getElementById("platformChart"),
          parseDataset("platform-chart-data"),
          true
        );
        createBarChart(
          document.getElementById("osChart"),
          parseDataset("os-chart-data")
        );
        createDoughnutChart(
          document.getElementById("archChart"),
          parseDataset("arch-chart-data")
        );
        createLineChart(
          document.getElementById("releaseChart"),
          parseDataset("release-chart-data")
        );
      }
>>>>>>> ef3a7ed1
    </script>
  </body>
</html><|MERGE_RESOLUTION|>--- conflicted
+++ resolved
@@ -518,7 +518,6 @@
       </section>
 
       <section class="panel">
-<<<<<<< HEAD
         <h3>统计概览</h3>
         <div class="charts-grid">
           <figure class="chart-card">
@@ -630,215 +629,6 @@
           options,
         });
       });
-=======
-        <div class="panel-header">
-          <h3>最新版本列表</h3>
-          <span class="result-count">共 {{FILTERED_COUNT}} 个结果</span>
-        </div>
-        <form method="get" action="/" class="filter-form">
-          <input type="hidden" name="url" value="{{CURRENT_URL}}" />
-          <div class="select-group">
-            <label for="platform">按平台筛选</label>
-            <select id="platform" name="platform">
-              {{PLATFORM_OPTIONS}}
-            </select>
-          </div>
-          <div class="select-group">
-            <label for="os">按操作系统筛选</label>
-            <select id="os" name="os">
-              {{OS_OPTIONS}}
-            </select>
-          </div>
-          <div class="select-group">
-            <label for="arch">按架构筛选</label>
-            <select id="arch" name="arch">
-              {{ARCH_OPTIONS}}
-            </select>
-          </div>
-          <div class="filter-actions">
-            <button type="submit" class="secondary-button">应用筛选</button>
-            <a class="reset-link" href="{{CLEAR_FILTER_URL}}">清除筛选</a>
-          </div>
-        </form>
-        {{VERSION_TABLE}}
-      </section>
-    </main>
-    <script src="https://cdn.jsdelivr.net/npm/chart.js@4.4.2/dist/chart.umd.min.js"></script>
-    <script type="application/json" id="platform-chart-data">
-      {{PLATFORM_CHART_DATA}}
-    </script>
-    <script type="application/json" id="os-chart-data">
-      {{OS_CHART_DATA}}
-    </script>
-    <script type="application/json" id="arch-chart-data">
-      {{ARCH_CHART_DATA}}
-    </script>
-    <script type="application/json" id="release-chart-data">
-      {{RELEASE_CHART_DATA}}
-    </script>
-    <script>
-      const parseDataset = (id) => {
-        const element = document.getElementById(id);
-        if (!element) {
-          return { labels: [], values: [] };
-        }
-        try {
-          return JSON.parse(element.textContent || "{}");
-        } catch (error) {
-          console.warn("无法解析图表数据", error);
-          return { labels: [], values: [] };
-        }
-      };
-
-      if (typeof Chart === "undefined") {
-        console.warn("Chart.js 未加载，无法渲染图表");
-      } else {
-        const palette = [
-          "#2563eb",
-          "#7c3aed",
-          "#0ea5e9",
-          "#f97316",
-          "#14b8a6",
-          "#f43f5e",
-          "#8b5cf6",
-          "#22c55e",
-        ];
-
-        const createBarChart = (ctx, data, horizontal = false) => {
-          if (!ctx) {
-            return;
-          }
-          const labels = data.labels || [];
-          const values = data.values || [];
-          new Chart(ctx, {
-            type: "bar",
-            data: {
-              labels,
-              datasets: [
-                {
-                  label: "数量",
-                  data: values,
-                  backgroundColor: labels.map(
-                    (_, index) => palette[index % palette.length]
-                  ),
-                  borderRadius: 10,
-                },
-              ],
-            },
-            options: {
-              indexAxis: horizontal ? "y" : "x",
-              scales: {
-                x: {
-                  ticks: { color: "#475569" },
-                  grid: { color: "rgba(148, 163, 184, 0.2)" },
-                },
-                y: {
-                  ticks: { color: "#475569" },
-                  grid: { color: "rgba(148, 163, 184, 0.2)" },
-                },
-              },
-              plugins: {
-                legend: { display: false },
-              },
-              responsive: true,
-              maintainAspectRatio: false,
-            },
-          });
-        };
-
-        const createDoughnutChart = (ctx, data) => {
-          if (!ctx) {
-            return;
-          }
-          const labels = data.labels || [];
-          const values = data.values || [];
-          new Chart(ctx, {
-            type: "doughnut",
-            data: {
-              labels,
-              datasets: [
-                {
-                  data: values,
-                  backgroundColor: labels.map(
-                    (_, index) => palette[index % palette.length]
-                  ),
-                  borderWidth: 0,
-                },
-              ],
-            },
-            options: {
-              plugins: {
-                legend: {
-                  position: "bottom",
-                  labels: { color: "#475569" },
-                },
-              },
-              responsive: true,
-              maintainAspectRatio: false,
-            },
-          });
-        };
-
-        const createLineChart = (ctx, data) => {
-          if (!ctx) {
-            return;
-          }
-          const labels = data.labels || [];
-          const values = data.values || [];
-          new Chart(ctx, {
-            type: "line",
-            data: {
-              labels,
-              datasets: [
-                {
-                  label: "数量",
-                  data: values,
-                  fill: false,
-                  borderColor: "#2563eb",
-                  backgroundColor: "#2563eb",
-                  tension: 0.3,
-                },
-              ],
-            },
-            options: {
-              plugins: {
-                legend: { display: false },
-              },
-              scales: {
-                x: {
-                  ticks: { color: "#475569" },
-                  grid: { display: false },
-                },
-                y: {
-                  ticks: { color: "#475569" },
-                  grid: { color: "rgba(148, 163, 184, 0.2)" },
-                },
-              },
-              responsive: true,
-              maintainAspectRatio: false,
-            },
-          });
-        };
-
-        createBarChart(
-          document.getElementById("platformChart"),
-          parseDataset("platform-chart-data"),
-          true
-        );
-        createBarChart(
-          document.getElementById("osChart"),
-          parseDataset("os-chart-data")
-        );
-        createDoughnutChart(
-          document.getElementById("archChart"),
-          parseDataset("arch-chart-data")
-        );
-        createLineChart(
-          document.getElementById("releaseChart"),
-          parseDataset("release-chart-data")
-        );
-      }
->>>>>>> ef3a7ed1
     </script>
   </body>
 </html>